--- conflicted
+++ resolved
@@ -26,12 +26,6 @@
 websockets
 unstructured
 json_repair
-<<<<<<< HEAD
-=======
-exa_py
-json5
-langgraph
->>>>>>> 9d206f8b
 
 # uncomment for testing
 # pytest
